--- conflicted
+++ resolved
@@ -25,7 +25,6 @@
 #+BEGIN_SRC emacs-lisp
 (add-hook 'eglot--managed-mode-hook #'eldoc-box-hover-mode t)
 #+END_SRC
-<<<<<<< HEAD
 ** Help at point hack
 If all you need is a "help at point" popup to be used with eglot, here is my hack:
 #+BEGIN_SRC emacs-lisp
@@ -42,7 +41,5 @@
          (eglot--hover-info contents range))))
     (add-hook 'pre-command-hook #'eldoc-box-quit-frame t t)))
 #+END_SRC
-=======
 * Contributors
-- [[https://github.com/joaotavora][João Távora]]
->>>>>>> 3ca3a304
+- [[https://github.com/joaotavora][João Távora]]